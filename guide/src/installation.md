--- conflicted
+++ resolved
@@ -147,14 +147,8 @@
       # We cannot yet set a custom port, only 80 for HTTP and 443 for HTTPS.
       http:
         paths:
-<<<<<<< HEAD
-          - path: /
-            backend:
+          - backend:
               serviceName: falconerid-external
-=======
-          - backend:
-              serviceName: falconerid
->>>>>>> 3856dad7
               servicePort: 8089
 ```
 
